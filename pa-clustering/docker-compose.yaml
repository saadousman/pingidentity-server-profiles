--- conflicted
+++ resolved
@@ -16,17 +16,10 @@
       - PA_CONSOLE_HOST=pingaccess
       - INITIAL_ADMIN_PASSWORD=2FederateM0re
     env_file:
-<<<<<<< HEAD
-      - ~/.pingidentity/devops    
-    # volumes:
-    #  - ${HOME}/tmp/pa-cluster/liveness.sh:/opt/in/instance/.
-    #  - ${HOME}/<PATH_TO_LOCAL_REPO>/pa-clustering/pingaccess:/opt/in
-=======
      - ~/.pingidentity/devops    
     # volumes:
       # - ${HOME}/projects/pingidentity-server-profiles/pa-clustering/pingaccess:/opt/in
       #- ${HOME}/<PATH_TO_LOCAL_REPO>/pa-clustering/pingaccess:/opt/in
->>>>>>> 5b40af5a
     ports:
       - 9000:9000
       - 9090:9090
